## NAS Search using NASBench-101 

NASBench-101 is a dataset of CNN architectures that are evaluated on CIFAR-10 dataset for different number of epochs.

The goal of this project is

1. To compare performance of different search algorithms for this dataset.
2. o gain some insights about this dataset.
3. To compare performance of sampled architectures on some other dataset compared to its performance on CIFAR-10.

In the following figure we compare performance different search algorithms for 10 runs. The metric is how fast the search algorithm finds the architecture with highest accuracy. 
The following figure shows accuracy over time. 
![Accuracy_Comparison_Search_Time](./figures/comparison_search_time.png)

The following figure shows mean accuracy and variance over time. 
<<<<<<< HEAD
![Mean_Accuracy_Comparison_Search_Time](./figures/comparison_search_mean.png)

The following figure shows accuracy over number of nodes explored. 
![Accuracy_Comparison_Num_Cells](./figures/comparison_search_cells.png)

=======

![Mean_Accuracy_Comparison_Search_Time](./figures/comparison_search_time2.png)

The following figure shows accuracy over number of nodes explored. 

![Accuracy_Comparison_Num_Cells](./figures/comparison_search_num_cells.png)

The following figure shows mean accuracy and variance over numberof nodes explored. 

![Mean_Accuracy_Comparison_Search_Time](./figures/comparison_search_num_cells2.png)
>>>>>>> 0439528e

We see that the performance of the tree search is not very satisfactory. One of the reasons is that it is not exploring as many number of cells as random search or evolution search. But even when number of nodes is same, for high enough number of, the performance is not better.

Tree Search performs well when we assume that the neighbouring points have similar rewards. So we test this assumption in the following code.

Distance between two cells is measured as follows:

We generate edge triplets (Node1, edge, Node2) for each cell, as cell is a DAG.
Distance is how many tuples are in cell1 that are not in cell2, plus the size difference between cell1 and cell2.
The distance is commutative.

As seen in the figure below, there is not a high correlation between distance and performance of CNN of composed of cells. That means, similar cells, don't necessarily yield similar accuracies. (So, tree search is not a good search algorithm for this dataset).

![Distance_vs_Accuracy](./figures/distance_vs_accuracy.png)

As seen in figure below, we notice that the performance of sampled architectures are highly correlated. The correlation is higher with large number of epochs, as network reaches more stability.

<img src="./figures/cifar_108_fmnist_6.png" alt="CIFAR_vs_MNIST_accuracy" width="300", height="200"/>

This is a good news! If good architectures perform well on multiple datasets, it could give us a good starting point when we are selecting architecture for our own CNN project.

<<<<<<< HEAD
We need to test the correlation between other datasets though before we can make any generalizations.

So we also test this hypothesis on Imagenette dataset. We modify the structure of CNN by adding few more layers in the beginning as Image resolution is higher in Imagenette and then train the network for 36 epochs. We still get a significant corerlation albeit low number of samples. 

<img src="./figures/cifar_108_imgnet_36.png" alt="CIFAR_vs_MNIST_accuracy" width="300", height="200"/>




=======
<img src="./figures/accuracy_comparison_108_epochs.png" width="500"/>

We need to test the correlation between other datasets though before we can make any generalizations.
>>>>>>> 0439528e
<|MERGE_RESOLUTION|>--- conflicted
+++ resolved
@@ -13,13 +13,10 @@
 ![Accuracy_Comparison_Search_Time](./figures/comparison_search_time.png)
 
 The following figure shows mean accuracy and variance over time. 
-<<<<<<< HEAD
 ![Mean_Accuracy_Comparison_Search_Time](./figures/comparison_search_mean.png)
 
 The following figure shows accuracy over number of nodes explored. 
 ![Accuracy_Comparison_Num_Cells](./figures/comparison_search_cells.png)
-
-=======
 
 ![Mean_Accuracy_Comparison_Search_Time](./figures/comparison_search_time2.png)
 
@@ -29,8 +26,6 @@
 
 The following figure shows mean accuracy and variance over numberof nodes explored. 
 
-![Mean_Accuracy_Comparison_Search_Time](./figures/comparison_search_num_cells2.png)
->>>>>>> 0439528e
 
 We see that the performance of the tree search is not very satisfactory. One of the reasons is that it is not exploring as many number of cells as random search or evolution search. But even when number of nodes is same, for high enough number of, the performance is not better.
 
@@ -52,7 +47,7 @@
 
 This is a good news! If good architectures perform well on multiple datasets, it could give us a good starting point when we are selecting architecture for our own CNN project.
 
-<<<<<<< HEAD
+
 We need to test the correlation between other datasets though before we can make any generalizations.
 
 So we also test this hypothesis on Imagenette dataset. We modify the structure of CNN by adding few more layers in the beginning as Image resolution is higher in Imagenette and then train the network for 36 epochs. We still get a significant corerlation albeit low number of samples. 
@@ -60,10 +55,4 @@
 <img src="./figures/cifar_108_imgnet_36.png" alt="CIFAR_vs_MNIST_accuracy" width="300", height="200"/>
 
 
-
-
-=======
-<img src="./figures/accuracy_comparison_108_epochs.png" width="500"/>
-
-We need to test the correlation between other datasets though before we can make any generalizations.
->>>>>>> 0439528e
+We need to test the correlation between other datasets though before we can make any generalizations.